--- conflicted
+++ resolved
@@ -8,13 +8,10 @@
 
 [patch.crates-io]
 serde = { path = "serde" }
-<<<<<<< HEAD
 # Temorary until https://github.com/serde-rs/test/pull/31 is merged
 serde_test = { git = "https://github.com/Mingun/serde-test", branch = "borrowed-variant-identifiers" }
-=======
 
 [workspace.dependencies]
 proc-macro2 = { version = "1.0.74", default-features = false }
 quote = { version = "1.0.35", default-features = false }
-syn = { version = "2.0.46", default-features = false }
->>>>>>> 5fa711d7
+syn = { version = "2.0.46", default-features = false }