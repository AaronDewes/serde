[package]
name = "serde_codegen_internals"
version = "0.8.9"
authors = ["Erick Tryzelaar <erick.tryzelaar@gmail.com>"]
license = "MIT/Apache-2.0"
description = "AST representation used by Serde codegen. Unstable."
homepage = "https://serde.rs"
repository = "https://github.com/serde-rs/serde"
documentation = "https://docs.serde.rs/serde_codegen_internals/"
keywords = ["serde", "serialization"]
include = ["Cargo.toml", "src/**/*.rs"]

[features]
unstable-testing = ["clippy"]

[dependencies]
clippy = { version = "^0.*", optional = true }
<<<<<<< HEAD
syn = "0.5"
=======
syntex_syntax = { version = "^0.44.0", optional = true }
syntex_errors = { version = "^0.44.0", optional = true }
>>>>>>> 429de892
<|MERGE_RESOLUTION|>--- conflicted
+++ resolved
@@ -15,9 +15,4 @@
 
 [dependencies]
 clippy = { version = "^0.*", optional = true }
-<<<<<<< HEAD
-syn = "0.5"
-=======
-syntex_syntax = { version = "^0.44.0", optional = true }
-syntex_errors = { version = "^0.44.0", optional = true }
->>>>>>> 429de892
+syn = "0.5"