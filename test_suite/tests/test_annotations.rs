#![allow(
    clippy::cast_lossless,
    clippy::derive_partial_eq_without_eq,
    clippy::from_over_into,
    // Clippy bug: https://github.com/rust-lang/rust-clippy/issues/7422
    clippy::nonstandard_macro_braces,
    clippy::too_many_lines,
    clippy::trivially_copy_pass_by_ref,
    clippy::type_repetition_in_bounds,
    clippy::uninlined_format_args,
)]

use serde::de::{self, Deserialize, Deserializer, IgnoredAny, MapAccess, Unexpected, Visitor};
use serde::ser::{Serialize, Serializer};
use serde_derive::{Deserialize, Serialize};
use serde_test::{
    assert_de_tokens, assert_de_tokens_error, assert_ser_tokens, assert_ser_tokens_error,
    assert_tokens, Token,
};
use std::collections::{BTreeMap, HashMap};
use std::convert::TryFrom;
use std::fmt;
use std::marker::PhantomData;

trait MyDefault: Sized {
    fn my_default() -> Self;
}

trait ShouldSkip: Sized {
    fn should_skip(&self) -> bool;
}

trait SerializeWith: Sized {
    fn serialize_with<S>(&self, ser: S) -> Result<S::Ok, S::Error>
    where
        S: Serializer;
}

trait DeserializeWith: Sized {
    fn deserialize_with<'de, D>(de: D) -> Result<Self, D::Error>
    where
        D: Deserializer<'de>;
}

impl MyDefault for i32 {
    fn my_default() -> Self {
        123
    }
}

impl ShouldSkip for i32 {
    fn should_skip(&self) -> bool {
        *self == 123
    }
}

impl SerializeWith for i32 {
    fn serialize_with<S>(&self, ser: S) -> Result<S::Ok, S::Error>
    where
        S: Serializer,
    {
        if *self == 123 {
            true.serialize(ser)
        } else {
            false.serialize(ser)
        }
    }
}

impl DeserializeWith for i32 {
    fn deserialize_with<'de, D>(de: D) -> Result<Self, D::Error>
    where
        D: Deserializer<'de>,
    {
        if Deserialize::deserialize(de)? {
            Ok(123)
        } else {
            Ok(2)
        }
    }
}

#[derive(Debug, PartialEq, Serialize, Deserialize)]
struct DefaultStruct<A, B, C, D, E>
where
    C: MyDefault,
    E: MyDefault,
{
    a1: A,
    #[serde(default)]
    a2: B,
    #[serde(default = "MyDefault::my_default")]
    a3: C,
    #[serde(skip_deserializing)]
    a4: D,
    #[serde(skip_deserializing, default = "MyDefault::my_default")]
    a5: E,
}

#[derive(Debug, PartialEq, Serialize, Deserialize)]
struct DefaultTupleStruct<A, B, C>(
    A,
    #[serde(default)] B,
    #[serde(default = "MyDefault::my_default")] C,
)
where
    C: MyDefault;

#[derive(Debug, PartialEq, Serialize, Deserialize)]
struct CollectOther {
    a: u32,
    b: u32,
    #[serde(flatten)]
    extra: HashMap<String, u32>,
}

#[test]
fn test_default_struct() {
    assert_de_tokens(
        &DefaultStruct {
            a1: 1,
            a2: 2,
            a3: 3,
            a4: 0,
            a5: 123,
        },
        &[
            Token::Struct {
                name: "DefaultStruct",
                len: 3,
            },
            Token::Str("a1"),
            Token::I32(1),
            Token::Str("a2"),
            Token::I32(2),
            Token::Str("a3"),
            Token::I32(3),
            Token::Str("a4"),
            Token::I32(4),
            Token::Str("a5"),
            Token::I32(5),
            Token::StructEnd,
        ],
    );

    assert_de_tokens(
        &DefaultStruct {
            a1: 1,
            a2: 0,
            a3: 123,
            a4: 0,
            a5: 123,
        },
        &[
            Token::Struct {
                name: "DefaultStruct",
                len: 3,
            },
            Token::Str("a1"),
            Token::I32(1),
            Token::StructEnd,
        ],
    );
}

#[test]
fn test_default_tuple() {
    assert_de_tokens(
        &DefaultTupleStruct(1, 2, 3),
        &[
            Token::TupleStruct {
                name: "DefaultTupleStruct",
                len: 3,
            },
            Token::I32(1),
            Token::I32(2),
            Token::I32(3),
            Token::TupleStructEnd,
        ],
    );

    assert_de_tokens(
        &DefaultTupleStruct(1, 0, 123),
        &[
            Token::TupleStruct {
                name: "DefaultTupleStruct",
                len: 3,
            },
            Token::I32(1),
            Token::TupleStructEnd,
        ],
    );
}

#[derive(Debug, PartialEq, Serialize, Deserialize)]
enum DefaultStructVariant<A, B, C, D, E>
where
    C: MyDefault,
    E: MyDefault,
{
    Struct {
        a1: A,
        #[serde(default)]
        a2: B,
        #[serde(default = "MyDefault::my_default")]
        a3: C,
        #[serde(skip_deserializing)]
        a4: D,
        #[serde(skip_deserializing, default = "MyDefault::my_default")]
        a5: E,
    },
}

#[derive(Debug, PartialEq, Serialize, Deserialize)]
enum DefaultTupleVariant<A, B, C>
where
    C: MyDefault,
{
    Tuple(
        A,
        #[serde(default)] B,
        #[serde(default = "MyDefault::my_default")] C,
    ),
}

#[test]
fn test_default_struct_variant() {
    assert_de_tokens(
        &DefaultStructVariant::Struct {
            a1: 1,
            a2: 2,
            a3: 3,
            a4: 0,
            a5: 123,
        },
        &[
            Token::StructVariant {
                name: "DefaultStructVariant",
                variant: "Struct",
                len: 3,
            },
            Token::Str("a1"),
            Token::I32(1),
            Token::Str("a2"),
            Token::I32(2),
            Token::Str("a3"),
            Token::I32(3),
            Token::Str("a4"),
            Token::I32(4),
            Token::Str("a5"),
            Token::I32(5),
            Token::StructVariantEnd,
        ],
    );

    assert_de_tokens(
        &DefaultStructVariant::Struct {
            a1: 1,
            a2: 0,
            a3: 123,
            a4: 0,
            a5: 123,
        },
        &[
            Token::StructVariant {
                name: "DefaultStructVariant",
                variant: "Struct",
                len: 3,
            },
            Token::Str("a1"),
            Token::I32(1),
            Token::StructVariantEnd,
        ],
    );
}

#[test]
fn test_default_tuple_variant() {
    assert_de_tokens(
        &DefaultTupleVariant::Tuple(1, 2, 3),
        &[
            Token::TupleVariant {
                name: "DefaultTupleVariant",
                variant: "Tuple",
                len: 3,
            },
            Token::I32(1),
            Token::I32(2),
            Token::I32(3),
            Token::TupleVariantEnd,
        ],
    );

    assert_de_tokens(
        &DefaultTupleVariant::Tuple(1, 0, 123),
        &[
            Token::TupleVariant {
                name: "DefaultTupleVariant",
                variant: "Tuple",
                len: 3,
            },
            Token::I32(1),
            Token::TupleVariantEnd,
        ],
    );
}

// Does not implement std::default::Default.
#[derive(Debug, PartialEq, Deserialize)]
struct NoStdDefault(i8);

impl MyDefault for NoStdDefault {
    fn my_default() -> Self {
        NoStdDefault(123)
    }
}

#[derive(Debug, PartialEq, Deserialize)]
struct ContainsNoStdDefault<A: MyDefault> {
    #[serde(default = "MyDefault::my_default")]
    a: A,
}

// Tests that a struct field does not need to implement std::default::Default if
// it is annotated with `default=...`.
#[test]
fn test_no_std_default() {
    assert_de_tokens(
        &ContainsNoStdDefault {
            a: NoStdDefault(123),
        },
        &[
            Token::Struct {
                name: "ContainsNoStdDefault",
                len: 1,
            },
            Token::StructEnd,
        ],
    );

    assert_de_tokens(
        &ContainsNoStdDefault { a: NoStdDefault(8) },
        &[
            Token::Struct {
                name: "ContainsNoStdDefault",
                len: 1,
            },
            Token::Str("a"),
            Token::NewtypeStruct {
                name: "NoStdDefault",
            },
            Token::I8(8),
            Token::StructEnd,
        ],
    );
}

// Does not implement Deserialize.
#[derive(Debug, PartialEq)]
struct NotDeserializeStruct(i8);

impl Default for NotDeserializeStruct {
    fn default() -> Self {
        NotDeserializeStruct(123)
    }
}

impl DeserializeWith for NotDeserializeStruct {
    fn deserialize_with<'de, D>(_: D) -> Result<Self, D::Error>
    where
        D: Deserializer<'de>,
    {
        panic!()
    }
}

// Does not implement Deserialize.
#[derive(Debug, PartialEq)]
enum NotDeserializeEnum {
    Trouble,
}

impl MyDefault for NotDeserializeEnum {
    fn my_default() -> Self {
        NotDeserializeEnum::Trouble
    }
}

#[derive(Debug, PartialEq, Deserialize)]
struct ContainsNotDeserialize<A, B, C: DeserializeWith, E: MyDefault> {
    #[serde(skip_deserializing)]
    a: A,
    #[serde(skip_deserializing, default)]
    b: B,
    #[serde(deserialize_with = "DeserializeWith::deserialize_with", default)]
    c: C,
    #[serde(skip_deserializing, default = "MyDefault::my_default")]
    e: E,
}

// Tests that a struct field does not need to implement Deserialize if it is
// annotated with skip_deserializing, whether using the std Default or a
// custom default.
#[test]
fn test_elt_not_deserialize() {
    assert_de_tokens(
        &ContainsNotDeserialize {
            a: NotDeserializeStruct(123),
            b: NotDeserializeStruct(123),
            c: NotDeserializeStruct(123),
            e: NotDeserializeEnum::Trouble,
        },
        &[
            Token::Struct {
                name: "ContainsNotDeserialize",
                len: 1,
            },
            Token::StructEnd,
        ],
    );
}

#[derive(Debug, PartialEq, Serialize, Deserialize)]
#[serde(deny_unknown_fields)]
struct DenyUnknown {
    a1: i32,
}

#[test]
fn test_ignore_unknown() {
    // 'Default' allows unknown. Basic smoke test of ignore...
    assert_de_tokens(
        &DefaultStruct {
            a1: 1,
            a2: 2,
            a3: 3,
            a4: 0,
            a5: 123,
        },
        &[
            Token::Struct {
                name: "DefaultStruct",
                len: 3,
            },
            Token::Str("whoops1"),
            Token::I32(2),
            Token::Str("a1"),
            Token::I32(1),
            Token::Str("whoops2"),
            Token::Seq { len: Some(1) },
            Token::I32(2),
            Token::SeqEnd,
            Token::Str("a2"),
            Token::I32(2),
            Token::Str("whoops3"),
            Token::I32(2),
            Token::Str("a3"),
            Token::I32(3),
            Token::StructEnd,
        ],
    );

    assert_de_tokens_error::<DenyUnknown>(
        &[
            Token::Struct {
                name: "DenyUnknown",
                len: 1,
            },
            Token::Str("a1"),
            Token::I32(1),
            Token::Str("whoops"),
        ],
        "unknown field `whoops`, expected `a1`",
    );
}

#[derive(Debug, PartialEq, Serialize, Deserialize)]
#[serde(rename = "Superhero")]
struct RenameStruct {
    a1: i32,
    #[serde(rename = "a3")]
    a2: i32,
}

#[derive(Debug, PartialEq, Serialize, Deserialize)]
#[serde(rename(serialize = "SuperheroSer", deserialize = "SuperheroDe"))]
struct RenameStructSerializeDeserialize {
    a1: i32,
    #[serde(rename(serialize = "a4", deserialize = "a5"))]
    a2: i32,
}

#[derive(Debug, PartialEq, Deserialize)]
#[serde(deny_unknown_fields)]
struct AliasStruct {
    a1: i32,
    #[serde(alias = "a3")]
    a2: i32,
    #[serde(alias = "a5", rename = "a6")]
    a4: i32,
}

#[test]
fn test_rename_struct() {
    assert_tokens(
        &RenameStruct { a1: 1, a2: 2 },
        &[
            Token::Struct {
                name: "Superhero",
                len: 2,
            },
            Token::Str("a1"),
            Token::I32(1),
            Token::Str("a3"),
            Token::I32(2),
            Token::StructEnd,
        ],
    );

    assert_ser_tokens(
        &RenameStructSerializeDeserialize { a1: 1, a2: 2 },
        &[
            Token::Struct {
                name: "SuperheroSer",
                len: 2,
            },
            Token::Str("a1"),
            Token::I32(1),
            Token::Str("a4"),
            Token::I32(2),
            Token::StructEnd,
        ],
    );

    assert_de_tokens(
        &RenameStructSerializeDeserialize { a1: 1, a2: 2 },
        &[
            Token::Struct {
                name: "SuperheroDe",
                len: 2,
            },
            Token::Str("a1"),
            Token::I32(1),
            Token::Str("a5"),
            Token::I32(2),
            Token::StructEnd,
        ],
    );

    assert_de_tokens(
        &AliasStruct {
            a1: 1,
            a2: 2,
            a4: 3,
        },
        &[
            Token::Struct {
                name: "AliasStruct",
                len: 3,
            },
            Token::Str("a1"),
            Token::I32(1),
            Token::Str("a2"),
            Token::I32(2),
            Token::Str("a5"),
            Token::I32(3),
            Token::StructEnd,
        ],
    );

    assert_de_tokens(
        &AliasStruct {
            a1: 1,
            a2: 2,
            a4: 3,
        },
        &[
            Token::Struct {
                name: "AliasStruct",
                len: 3,
            },
            Token::Str("a1"),
            Token::I32(1),
            Token::Str("a3"),
            Token::I32(2),
            Token::Str("a6"),
            Token::I32(3),
            Token::StructEnd,
        ],
    );
}

#[test]
fn test_unknown_field_rename_struct() {
    assert_de_tokens_error::<AliasStruct>(
        &[
            Token::Struct {
                name: "AliasStruct",
                len: 3,
            },
            Token::Str("a1"),
            Token::I32(1),
            Token::Str("a3"),
            Token::I32(2),
            Token::Str("a4"),
            Token::I32(3),
        ],
        "unknown field `a4`, expected one of `a1`, `a2`, `a3`, `a5`, `a6`",
    );
}

#[derive(Debug, PartialEq, Serialize, Deserialize)]
#[serde(rename = "Superhero")]
enum RenameEnum {
    #[serde(rename = "bruce_wayne")]
    Batman,
    #[serde(rename = "clark_kent")]
    Superman(i8),
    #[serde(rename = "diana_prince")]
    WonderWoman(i8, i8),
    #[serde(rename = "barry_allan")]
    Flash {
        #[serde(rename = "b")]
        a: i32,
    },
}

#[derive(Debug, PartialEq, Deserialize, Serialize)]
#[serde(rename(serialize = "SuperheroSer", deserialize = "SuperheroDe"))]
enum RenameEnumSerializeDeserialize<A> {
    #[serde(rename(serialize = "dick_grayson", deserialize = "jason_todd"))]
    Robin {
        a: i8,
        #[serde(rename(serialize = "c"))]
        #[serde(rename(deserialize = "d"))]
        b: A,
    },
}

#[derive(Debug, PartialEq, Deserialize)]
#[serde(deny_unknown_fields)]
enum AliasEnum {
    #[serde(rename = "sailor_moon", alias = "usagi_tsukino")]
    SailorMoon {
        a: i8,
        #[serde(alias = "c")]
        b: i8,
        #[serde(alias = "e", rename = "f")]
        d: i8,
    },
}

#[test]
fn test_rename_enum() {
    assert_tokens(
        &RenameEnum::Batman,
        &[Token::UnitVariant {
            name: "Superhero",
            variant: "bruce_wayne",
        }],
    );

    assert_tokens(
        &RenameEnum::Superman(0),
        &[
            Token::NewtypeVariant {
                name: "Superhero",
                variant: "clark_kent",
            },
            Token::I8(0),
        ],
    );

    assert_tokens(
        &RenameEnum::WonderWoman(0, 1),
        &[
            Token::TupleVariant {
                name: "Superhero",
                variant: "diana_prince",
                len: 2,
            },
            Token::I8(0),
            Token::I8(1),
            Token::TupleVariantEnd,
        ],
    );

    assert_tokens(
        &RenameEnum::Flash { a: 1 },
        &[
            Token::StructVariant {
                name: "Superhero",
                variant: "barry_allan",
                len: 1,
            },
            Token::Str("b"),
            Token::I32(1),
            Token::StructVariantEnd,
        ],
    );

    assert_ser_tokens(
        &RenameEnumSerializeDeserialize::Robin {
            a: 0,
            b: String::new(),
        },
        &[
            Token::StructVariant {
                name: "SuperheroSer",
                variant: "dick_grayson",
                len: 2,
            },
            Token::Str("a"),
            Token::I8(0),
            Token::Str("c"),
            Token::Str(""),
            Token::StructVariantEnd,
        ],
    );

    assert_de_tokens(
        &RenameEnumSerializeDeserialize::Robin {
            a: 0,
            b: String::new(),
        },
        &[
            Token::StructVariant {
                name: "SuperheroDe",
                variant: "jason_todd",
                len: 2,
            },
            Token::Str("a"),
            Token::I8(0),
            Token::Str("d"),
            Token::Str(""),
            Token::StructVariantEnd,
        ],
    );

    assert_de_tokens(
        &AliasEnum::SailorMoon { a: 0, b: 1, d: 2 },
        &[
            Token::StructVariant {
                name: "AliasEnum",
                variant: "sailor_moon",
                len: 5,
            },
            Token::Str("a"),
            Token::I8(0),
            Token::Str("b"),
            Token::I8(1),
            Token::Str("e"),
            Token::I8(2),
            Token::StructVariantEnd,
        ],
    );

    assert_de_tokens(
        &AliasEnum::SailorMoon { a: 0, b: 1, d: 2 },
        &[
            Token::StructVariant {
                name: "AliasEnum",
                variant: "usagi_tsukino",
                len: 5,
            },
            Token::Str("a"),
            Token::I8(0),
            Token::Str("c"),
            Token::I8(1),
            Token::Str("f"),
            Token::I8(2),
            Token::StructVariantEnd,
        ],
    );
}

#[test]
fn test_unknown_field_rename_enum() {
    assert_de_tokens_error::<AliasEnum>(
        &[Token::StructVariant {
            name: "AliasEnum",
            variant: "SailorMoon",
            len: 3,
        }],
        "unknown variant `SailorMoon`, expected `sailor_moon`",
    );

    assert_de_tokens_error::<AliasEnum>(
        &[
            Token::StructVariant {
                name: "AliasEnum",
                variant: "usagi_tsukino",
                len: 5,
            },
            Token::Str("a"),
            Token::I8(0),
            Token::Str("c"),
            Token::I8(1),
            Token::Str("d"),
            Token::I8(2),
        ],
        "unknown field `d`, expected one of `a`, `b`, `c`, `e`, `f`",
    );
}

#[derive(Debug, PartialEq, Serialize)]
struct SkipSerializingStruct<'a, B, C>
where
    C: ShouldSkip,
{
    a: &'a i8,
    #[serde(skip_serializing)]
    b: B,
    #[serde(skip_serializing_if = "ShouldSkip::should_skip")]
    c: C,
}

#[test]
fn test_skip_serializing_struct() {
    let a = 1;
    assert_ser_tokens(
        &SkipSerializingStruct { a: &a, b: 2, c: 3 },
        &[
            Token::Struct {
                name: "SkipSerializingStruct",
                len: 2,
            },
            Token::Str("a"),
            Token::I8(1),
            Token::Str("c"),
            Token::I32(3),
            Token::StructEnd,
        ],
    );

    assert_ser_tokens(
        &SkipSerializingStruct {
            a: &a,
            b: 2,
            c: 123,
        },
        &[
            Token::Struct {
                name: "SkipSerializingStruct",
                len: 1,
            },
            Token::Str("a"),
            Token::I8(1),
            Token::StructEnd,
        ],
    );
}

#[derive(Debug, PartialEq, Serialize)]
struct SkipSerializingTupleStruct<'a, B, C>(
    &'a i8,
    #[serde(skip_serializing)] B,
    #[serde(skip_serializing_if = "ShouldSkip::should_skip")] C,
)
where
    C: ShouldSkip;

#[test]
fn test_skip_serializing_tuple_struct() {
    let a = 1;
    assert_ser_tokens(
        &SkipSerializingTupleStruct(&a, 2, 3),
        &[
            Token::TupleStruct {
                name: "SkipSerializingTupleStruct",
                len: 2,
            },
            Token::I8(1),
            Token::I32(3),
            Token::TupleStructEnd,
        ],
    );

    assert_ser_tokens(
        &SkipSerializingTupleStruct(&a, 2, 123),
        &[
            Token::TupleStruct {
                name: "SkipSerializingTupleStruct",
                len: 1,
            },
            Token::I8(1),
            Token::TupleStructEnd,
        ],
    );
}

#[derive(Debug, PartialEq, Serialize, Deserialize)]
struct SkipStruct<B> {
    a: i8,
    #[serde(skip)]
    b: B,
}

#[test]
fn test_skip_struct() {
    assert_ser_tokens(
        &SkipStruct { a: 1, b: 2 },
        &[
            Token::Struct {
                name: "SkipStruct",
                len: 1,
            },
            Token::Str("a"),
            Token::I8(1),
            Token::StructEnd,
        ],
    );

    assert_de_tokens(
        &SkipStruct { a: 1, b: 0 },
        &[
            Token::Struct {
                name: "SkipStruct",
                len: 1,
            },
            Token::Str("a"),
            Token::I8(1),
            Token::StructEnd,
        ],
    );
}

#[derive(Debug, PartialEq, Serialize)]
enum SkipSerializingEnum<'a, B, C>
where
    C: ShouldSkip,
{
    Struct {
        a: &'a i8,
        #[serde(skip_serializing)]
        _b: B,
        #[serde(skip_serializing_if = "ShouldSkip::should_skip")]
        c: C,
    },
    Tuple(
        &'a i8,
        #[serde(skip_serializing)] B,
        #[serde(skip_serializing_if = "ShouldSkip::should_skip")] C,
    ),
}

#[test]
fn test_skip_serializing_enum() {
    let a = 1;
    assert_ser_tokens(
        &SkipSerializingEnum::Struct { a: &a, _b: 2, c: 3 },
        &[
            Token::StructVariant {
                name: "SkipSerializingEnum",
                variant: "Struct",
                len: 2,
            },
            Token::Str("a"),
            Token::I8(1),
            Token::Str("c"),
            Token::I32(3),
            Token::StructVariantEnd,
        ],
    );

    assert_ser_tokens(
        &SkipSerializingEnum::Struct {
            a: &a,
            _b: 2,
            c: 123,
        },
        &[
            Token::StructVariant {
                name: "SkipSerializingEnum",
                variant: "Struct",
                len: 1,
            },
            Token::Str("a"),
            Token::I8(1),
            Token::StructVariantEnd,
        ],
    );

    assert_ser_tokens(
        &SkipSerializingEnum::Tuple(&a, 2, 3),
        &[
            Token::TupleVariant {
                name: "SkipSerializingEnum",
                variant: "Tuple",
                len: 2,
            },
            Token::I8(1),
            Token::I32(3),
            Token::TupleVariantEnd,
        ],
    );

    assert_ser_tokens(
        &SkipSerializingEnum::Tuple(&a, 2, 123),
        &[
            Token::TupleVariant {
                name: "SkipSerializingEnum",
                variant: "Tuple",
                len: 1,
            },
            Token::I8(1),
            Token::TupleVariantEnd,
        ],
    );
}

#[derive(Debug, PartialEq)]
struct NotSerializeStruct(i8);

#[derive(Debug, PartialEq)]
enum NotSerializeEnum {
    Trouble,
}

impl SerializeWith for NotSerializeEnum {
    fn serialize_with<S>(&self, ser: S) -> Result<S::Ok, S::Error>
    where
        S: Serializer,
    {
        "trouble".serialize(ser)
    }
}

#[derive(Debug, PartialEq, Serialize)]
struct ContainsNotSerialize<'a, B, C, D>
where
    B: 'a,
    D: SerializeWith,
{
    a: &'a Option<i8>,
    #[serde(skip_serializing)]
    b: &'a B,
    #[serde(skip_serializing)]
    c: Option<C>,
    #[serde(serialize_with = "SerializeWith::serialize_with")]
    d: D,
}

#[test]
fn test_elt_not_serialize() {
    let a = 1;
    assert_ser_tokens(
        &ContainsNotSerialize {
            a: &Some(a),
            b: &NotSerializeStruct(2),
            c: Some(NotSerializeEnum::Trouble),
            d: NotSerializeEnum::Trouble,
        },
        &[
            Token::Struct {
                name: "ContainsNotSerialize",
                len: 2,
            },
            Token::Str("a"),
            Token::Some,
            Token::I8(1),
            Token::Str("d"),
            Token::Str("trouble"),
            Token::StructEnd,
        ],
    );
}

#[derive(Debug, PartialEq, Serialize)]
struct SerializeWithStruct<'a, B>
where
    B: SerializeWith,
{
    a: &'a i8,
    #[serde(serialize_with = "SerializeWith::serialize_with")]
    b: B,
}

#[test]
fn test_serialize_with_struct() {
    let a = 1;
    assert_ser_tokens(
        &SerializeWithStruct { a: &a, b: 2 },
        &[
            Token::Struct {
                name: "SerializeWithStruct",
                len: 2,
            },
            Token::Str("a"),
            Token::I8(1),
            Token::Str("b"),
            Token::Bool(false),
            Token::StructEnd,
        ],
    );

    assert_ser_tokens(
        &SerializeWithStruct { a: &a, b: 123 },
        &[
            Token::Struct {
                name: "SerializeWithStruct",
                len: 2,
            },
            Token::Str("a"),
            Token::I8(1),
            Token::Str("b"),
            Token::Bool(true),
            Token::StructEnd,
        ],
    );
}

#[derive(Debug, PartialEq, Serialize)]
enum SerializeWithEnum<'a, B>
where
    B: SerializeWith,
{
    Struct {
        a: &'a i8,
        #[serde(serialize_with = "SerializeWith::serialize_with")]
        b: B,
    },
}

#[test]
fn test_serialize_with_enum() {
    let a = 1;
    assert_ser_tokens(
        &SerializeWithEnum::Struct { a: &a, b: 2 },
        &[
            Token::StructVariant {
                name: "SerializeWithEnum",
                variant: "Struct",
                len: 2,
            },
            Token::Str("a"),
            Token::I8(1),
            Token::Str("b"),
            Token::Bool(false),
            Token::StructVariantEnd,
        ],
    );

    assert_ser_tokens(
        &SerializeWithEnum::Struct { a: &a, b: 123 },
        &[
            Token::StructVariant {
                name: "SerializeWithEnum",
                variant: "Struct",
                len: 2,
            },
            Token::Str("a"),
            Token::I8(1),
            Token::Str("b"),
            Token::Bool(true),
            Token::StructVariantEnd,
        ],
    );
}

#[derive(Debug, PartialEq, Serialize, Deserialize)]
enum WithVariant {
    #[serde(serialize_with = "serialize_unit_variant_as_i8")]
    #[serde(deserialize_with = "deserialize_i8_as_unit_variant")]
    Unit,

    #[serde(serialize_with = "SerializeWith::serialize_with")]
    #[serde(deserialize_with = "DeserializeWith::deserialize_with")]
    Newtype(i32),

    #[serde(serialize_with = "serialize_variant_as_string")]
    #[serde(deserialize_with = "deserialize_string_as_variant")]
    Tuple(String, u8),

    #[serde(serialize_with = "serialize_variant_as_string")]
    #[serde(deserialize_with = "deserialize_string_as_variant")]
    Struct { f1: String, f2: u8 },
}

fn serialize_unit_variant_as_i8<S>(serializer: S) -> Result<S::Ok, S::Error>
where
    S: Serializer,
{
    serializer.serialize_i8(0)
}

fn deserialize_i8_as_unit_variant<'de, D>(deserializer: D) -> Result<(), D::Error>
where
    D: Deserializer<'de>,
{
    let n = i8::deserialize(deserializer)?;
    match n {
        0 => Ok(()),
        _ => Err(de::Error::invalid_value(Unexpected::Signed(n as i64), &"0")),
    }
}

fn serialize_variant_as_string<S>(f1: &str, f2: &u8, serializer: S) -> Result<S::Ok, S::Error>
where
    S: Serializer,
{
    serializer.collect_str(&format_args!("{};{:?}", f1, f2))
}

fn deserialize_string_as_variant<'de, D>(deserializer: D) -> Result<(String, u8), D::Error>
where
    D: Deserializer<'de>,
{
    let s = String::deserialize(deserializer)?;
    let mut pieces = s.split(';');
    let Some(f1) = pieces.next() else {
        return Err(de::Error::invalid_length(0, &"2"));
    };
    let Some(f2) = pieces.next() else {
        return Err(de::Error::invalid_length(1, &"2"));
    };
    let Ok(f2) = f2.parse() else {
        return Err(de::Error::invalid_value(
            Unexpected::Str(f2),
            &"an 8-bit signed integer",
        ));
    };
    Ok((f1.into(), f2))
}

#[test]
fn test_serialize_with_variant() {
    assert_ser_tokens(
        &WithVariant::Unit,
        &[
            Token::NewtypeVariant {
                name: "WithVariant",
                variant: "Unit",
            },
            Token::I8(0),
        ],
    );

    assert_ser_tokens(
        &WithVariant::Newtype(123),
        &[
            Token::NewtypeVariant {
                name: "WithVariant",
                variant: "Newtype",
            },
            Token::Bool(true),
        ],
    );

    assert_ser_tokens(
        &WithVariant::Tuple("hello".into(), 0),
        &[
            Token::NewtypeVariant {
                name: "WithVariant",
                variant: "Tuple",
            },
            Token::Str("hello;0"),
        ],
    );

    assert_ser_tokens(
        &WithVariant::Struct {
            f1: "world".into(),
            f2: 1,
        },
        &[
            Token::NewtypeVariant {
                name: "WithVariant",
                variant: "Struct",
            },
            Token::Str("world;1"),
        ],
    );
}

#[test]
fn test_deserialize_with_variant() {
    assert_de_tokens(
        &WithVariant::Unit,
        &[
            Token::NewtypeVariant {
                name: "WithVariant",
                variant: "Unit",
            },
            Token::I8(0),
        ],
    );

    assert_de_tokens(
        &WithVariant::Newtype(123),
        &[
            Token::NewtypeVariant {
                name: "WithVariant",
                variant: "Newtype",
            },
            Token::Bool(true),
        ],
    );

    assert_de_tokens(
        &WithVariant::Tuple("hello".into(), 0),
        &[
            Token::NewtypeVariant {
                name: "WithVariant",
                variant: "Tuple",
            },
            Token::Str("hello;0"),
        ],
    );

    assert_de_tokens(
        &WithVariant::Struct {
            f1: "world".into(),
            f2: 1,
        },
        &[
            Token::NewtypeVariant {
                name: "WithVariant",
                variant: "Struct",
            },
            Token::Str("world;1"),
        ],
    );
}

#[derive(Debug, PartialEq, Deserialize)]
struct DeserializeWithStruct<B>
where
    B: DeserializeWith,
{
    a: i8,
    #[serde(deserialize_with = "DeserializeWith::deserialize_with")]
    b: B,
}

#[test]
fn test_deserialize_with_struct() {
    assert_de_tokens(
        &DeserializeWithStruct { a: 1, b: 2 },
        &[
            Token::Struct {
                name: "DeserializeWithStruct",
                len: 2,
            },
            Token::Str("a"),
            Token::I8(1),
            Token::Str("b"),
            Token::Bool(false),
            Token::StructEnd,
        ],
    );

    assert_de_tokens(
        &DeserializeWithStruct { a: 1, b: 123 },
        &[
            Token::Struct {
                name: "DeserializeWithStruct",
                len: 2,
            },
            Token::Str("a"),
            Token::I8(1),
            Token::Str("b"),
            Token::Bool(true),
            Token::StructEnd,
        ],
    );
}

#[derive(Debug, PartialEq, Deserialize)]
enum DeserializeWithEnum<B>
where
    B: DeserializeWith,
{
    Struct {
        a: i8,
        #[serde(deserialize_with = "DeserializeWith::deserialize_with")]
        b: B,
    },
}

#[test]
fn test_deserialize_with_enum() {
    assert_de_tokens(
        &DeserializeWithEnum::Struct { a: 1, b: 2 },
        &[
            Token::StructVariant {
                name: "DeserializeWithEnum",
                variant: "Struct",
                len: 2,
            },
            Token::Str("a"),
            Token::I8(1),
            Token::Str("b"),
            Token::Bool(false),
            Token::StructVariantEnd,
        ],
    );

    assert_de_tokens(
        &DeserializeWithEnum::Struct { a: 1, b: 123 },
        &[
            Token::StructVariant {
                name: "DeserializeWithEnum",
                variant: "Struct",
                len: 2,
            },
            Token::Str("a"),
            Token::I8(1),
            Token::Str("b"),
            Token::Bool(true),
            Token::StructVariantEnd,
        ],
    );
}

#[test]
fn test_missing_renamed_field_struct() {
    assert_de_tokens_error::<RenameStruct>(
        &[
            Token::Struct {
                name: "Superhero",
                len: 2,
            },
            Token::Str("a1"),
            Token::I32(1),
            Token::StructEnd,
        ],
        "missing field `a3`",
    );

    assert_de_tokens_error::<RenameStructSerializeDeserialize>(
        &[
            Token::Struct {
                name: "SuperheroDe",
                len: 2,
            },
            Token::Str("a1"),
            Token::I32(1),
            Token::StructEnd,
        ],
        "missing field `a5`",
    );
}

#[test]
fn test_missing_renamed_field_enum() {
    assert_de_tokens_error::<RenameEnum>(
        &[
            Token::StructVariant {
                name: "Superhero",
                variant: "barry_allan",
                len: 1,
            },
            Token::StructVariantEnd,
        ],
        "missing field `b`",
    );

    assert_de_tokens_error::<RenameEnumSerializeDeserialize<i8>>(
        &[
            Token::StructVariant {
                name: "SuperheroDe",
                variant: "jason_todd",
                len: 2,
            },
            Token::Str("a"),
            Token::I8(0),
            Token::StructVariantEnd,
        ],
        "missing field `d`",
    );
}

#[derive(Debug, PartialEq, Deserialize)]
enum InvalidLengthEnum {
    A(i32, i32, i32),
    B(#[serde(skip_deserializing)] i32, i32, i32),
}

#[test]
fn test_invalid_length_enum() {
    assert_de_tokens_error::<InvalidLengthEnum>(
        &[
            Token::TupleVariant {
                name: "InvalidLengthEnum",
                variant: "A",
                len: 3,
            },
            Token::I32(1),
            Token::TupleVariantEnd,
        ],
        "invalid length 1, expected tuple variant InvalidLengthEnum::A with 3 elements",
    );
    assert_de_tokens_error::<InvalidLengthEnum>(
        &[
            Token::TupleVariant {
                name: "InvalidLengthEnum",
                variant: "B",
                len: 2,
            },
            Token::I32(1),
            Token::TupleVariantEnd,
        ],
        "invalid length 1, expected tuple variant InvalidLengthEnum::B with 2 elements",
    );
}

#[derive(Clone, Serialize, Deserialize, PartialEq, Debug)]
#[serde(into = "EnumToU32", from = "EnumToU32")]
struct StructFromEnum(Option<u32>);

impl Into<EnumToU32> for StructFromEnum {
    fn into(self) -> EnumToU32 {
        match self {
            StructFromEnum(v) => v.into(),
        }
    }
}

impl From<EnumToU32> for StructFromEnum {
    fn from(v: EnumToU32) -> Self {
        StructFromEnum(v.into())
    }
}

#[derive(Clone, Serialize, Deserialize, PartialEq, Debug)]
#[serde(into = "Option<u32>", from = "Option<u32>")]
enum EnumToU32 {
    One,
    Two,
    Three,
    Four,
    Nothing,
}

impl Into<Option<u32>> for EnumToU32 {
    fn into(self) -> Option<u32> {
        match self {
            EnumToU32::One => Some(1),
            EnumToU32::Two => Some(2),
            EnumToU32::Three => Some(3),
            EnumToU32::Four => Some(4),
            EnumToU32::Nothing => None,
        }
    }
}

impl From<Option<u32>> for EnumToU32 {
    fn from(v: Option<u32>) -> Self {
        match v {
            Some(1) => EnumToU32::One,
            Some(2) => EnumToU32::Two,
            Some(3) => EnumToU32::Three,
            Some(4) => EnumToU32::Four,
            _ => EnumToU32::Nothing,
        }
    }
}

#[derive(Clone, Deserialize, PartialEq, Debug)]
#[serde(try_from = "u32")]
enum TryFromU32 {
    One,
    Two,
}

impl TryFrom<u32> for TryFromU32 {
    type Error = String;

    fn try_from(value: u32) -> Result<Self, Self::Error> {
        match value {
            1 => Ok(TryFromU32::One),
            2 => Ok(TryFromU32::Two),
            _ => Err("out of range".to_owned()),
        }
    }
}

#[test]
fn test_from_into_traits() {
    assert_ser_tokens(&EnumToU32::One, &[Token::Some, Token::U32(1)]);
    assert_ser_tokens(&EnumToU32::Nothing, &[Token::None]);
    assert_de_tokens(&EnumToU32::Two, &[Token::Some, Token::U32(2)]);
    assert_ser_tokens(&StructFromEnum(Some(5)), &[Token::None]);
    assert_ser_tokens(&StructFromEnum(None), &[Token::None]);
    assert_de_tokens(&StructFromEnum(Some(2)), &[Token::Some, Token::U32(2)]);
    assert_de_tokens(&TryFromU32::Two, &[Token::U32(2)]);
    assert_de_tokens_error::<TryFromU32>(&[Token::U32(5)], "out of range");
}

#[test]
fn test_collect_other() {
    let mut extra = HashMap::new();
    extra.insert("c".into(), 3);
    assert_tokens(
        &CollectOther { a: 1, b: 2, extra },
        &[
            Token::Map { len: None },
            Token::Str("a"),
            Token::U32(1),
            Token::Str("b"),
            Token::U32(2),
            Token::Str("c"),
            Token::U32(3),
            Token::MapEnd,
        ],
    );
}

#[test]
fn test_unknown_field_in_flatten() {
    #[derive(Debug, PartialEq, Serialize, Deserialize)]
    #[serde(deny_unknown_fields)]
    struct Outer {
        dummy: String,
        #[serde(flatten)]
        inner: Inner,
    }

    #[derive(Debug, PartialEq, Serialize, Deserialize)]
    struct Inner {
        foo: HashMap<String, u32>,
    }

    assert_de_tokens_error::<Outer>(
        &[
            Token::Struct {
                name: "Outer",
                len: 1,
            },
            Token::Str("dummy"),
            Token::Str("23"),
            Token::Str("foo"),
            Token::Map { len: None },
            Token::Str("a"),
            Token::U32(1),
            Token::Str("b"),
            Token::U32(2),
            Token::MapEnd,
            Token::Str("bar"),
            Token::U32(23),
            Token::StructEnd,
        ],
        "unknown field `bar`",
    );
}

#[test]
fn test_complex_flatten() {
    #[derive(Debug, PartialEq, Serialize, Deserialize)]
    struct Outer {
        y: u32,
        #[serde(flatten)]
        first: First,
        #[serde(flatten)]
        second: Second,
        z: u32,
    }

    #[derive(Debug, PartialEq, Serialize, Deserialize)]
    struct First {
        a: u32,
        b: bool,
        c: Vec<String>,
        d: String,
        e: Option<u64>,
    }

    #[derive(Debug, PartialEq, Serialize, Deserialize)]
    struct Second {
        f: u32,
    }

    assert_de_tokens(
        &Outer {
            y: 0,
            first: First {
                a: 1,
                b: true,
                c: vec!["a".into(), "b".into()],
                d: "c".into(),
                e: Some(2),
            },
            second: Second { f: 3 },
            z: 4,
        },
        &[
            Token::Map { len: None },
            Token::Str("y"),
            Token::U32(0),
            Token::Str("a"),
            Token::U32(1),
            Token::Str("b"),
            Token::Bool(true),
            Token::Str("c"),
            Token::Seq { len: Some(2) },
            Token::Str("a"),
            Token::Str("b"),
            Token::SeqEnd,
            Token::Str("d"),
            Token::Str("c"),
            Token::Str("e"),
            Token::U64(2),
            Token::Str("f"),
            Token::U32(3),
            Token::Str("z"),
            Token::U32(4),
            Token::MapEnd,
        ],
    );

    assert_ser_tokens(
        &Outer {
            y: 0,
            first: First {
                a: 1,
                b: true,
                c: vec!["a".into(), "b".into()],
                d: "c".into(),
                e: Some(2),
            },
            second: Second { f: 3 },
            z: 4,
        },
        &[
            Token::Map { len: None },
            Token::Str("y"),
            Token::U32(0),
            Token::Str("a"),
            Token::U32(1),
            Token::Str("b"),
            Token::Bool(true),
            Token::Str("c"),
            Token::Seq { len: Some(2) },
            Token::Str("a"),
            Token::Str("b"),
            Token::SeqEnd,
            Token::Str("d"),
            Token::Str("c"),
            Token::Str("e"),
            Token::Some,
            Token::U64(2),
            Token::Str("f"),
            Token::U32(3),
            Token::Str("z"),
            Token::U32(4),
            Token::MapEnd,
        ],
    );
}

#[test]
fn test_flatten_map_twice() {
    #[derive(Debug, PartialEq, Deserialize)]
    struct Outer {
        #[serde(flatten)]
        first: BTreeMap<String, String>,
        #[serde(flatten)]
        between: Inner,
        #[serde(flatten)]
        second: BTreeMap<String, String>,
    }

    #[derive(Debug, PartialEq, Deserialize)]
    struct Inner {
        y: String,
    }

    assert_de_tokens(
        &Outer {
            first: {
                let mut first = BTreeMap::new();
                first.insert("x".to_owned(), "X".to_owned());
                first.insert("y".to_owned(), "Y".to_owned());
                first
            },
            between: Inner { y: "Y".to_owned() },
            second: {
                let mut second = BTreeMap::new();
                second.insert("x".to_owned(), "X".to_owned());
                second
            },
        },
        &[
            Token::Map { len: None },
            Token::Str("x"),
            Token::Str("X"),
            Token::Str("y"),
            Token::Str("Y"),
            Token::MapEnd,
        ],
    );
}

#[test]
fn test_flatten_unit() {
    #[derive(Debug, PartialEq, Serialize, Deserialize)]
    struct Response<T> {
        #[serde(flatten)]
        data: T,
        status: usize,
    }

    assert_tokens(
        &Response {
            data: (),
            status: 0,
        },
        &[
            Token::Map { len: None },
            Token::Str("status"),
            Token::U64(0),
            Token::MapEnd,
        ],
    );
}

#[test]
fn test_flatten_unsupported_type() {
    #[derive(Debug, PartialEq, Serialize, Deserialize)]
    struct Outer {
        outer: String,
        #[serde(flatten)]
        inner: String,
    }

    assert_ser_tokens_error(
        &Outer {
            outer: "foo".into(),
            inner: "bar".into(),
        },
        &[
            Token::Map { len: None },
            Token::Str("outer"),
            Token::Str("foo"),
        ],
        "can only flatten structs and maps (got a string)",
    );
    assert_de_tokens_error::<Outer>(
        &[
            Token::Map { len: None },
            Token::Str("outer"),
            Token::Str("foo"),
            Token::Str("a"),
            Token::Str("b"),
            Token::MapEnd,
        ],
        "can only flatten structs and maps",
    );
}

#[test]
fn test_non_string_keys() {
    #[derive(Debug, PartialEq, Serialize, Deserialize)]
    struct TestStruct {
        name: String,
        age: u32,
        #[serde(flatten)]
        mapping: HashMap<u32, u32>,
    }

    let mut mapping = HashMap::new();
    mapping.insert(0, 42);
    assert_tokens(
        &TestStruct {
            name: "peter".into(),
            age: 3,
            mapping,
        },
        &[
            Token::Map { len: None },
            Token::Str("name"),
            Token::Str("peter"),
            Token::Str("age"),
            Token::U32(3),
            Token::U32(0),
            Token::U32(42),
            Token::MapEnd,
        ],
    );
}

#[test]
fn test_lifetime_propagation_for_flatten() {
    #[derive(Deserialize, Serialize, Debug, PartialEq)]
    struct A<T> {
        #[serde(flatten)]
        t: T,
    }

    #[derive(Deserialize, Serialize, Debug, PartialEq)]
    struct B<'a> {
        #[serde(flatten, borrow)]
        t: HashMap<&'a str, u32>,
    }

    #[derive(Deserialize, Serialize, Debug, PartialEq)]
    struct C<'a> {
        #[serde(flatten, borrow)]
        t: HashMap<&'a [u8], u32>,
    }

    let mut owned_map = HashMap::new();
    owned_map.insert("x".to_string(), 42u32);
    assert_tokens(
        &A { t: owned_map },
        &[
            Token::Map { len: None },
            Token::Str("x"),
            Token::U32(42),
            Token::MapEnd,
        ],
    );

    let mut borrowed_map = HashMap::new();
    borrowed_map.insert("x", 42u32);
    assert_ser_tokens(
        &B {
            t: borrowed_map.clone(),
        },
        &[
            Token::Map { len: None },
            Token::BorrowedStr("x"),
            Token::U32(42),
            Token::MapEnd,
        ],
    );

    assert_de_tokens(
        &B { t: borrowed_map },
        &[
            Token::Map { len: None },
            Token::BorrowedStr("x"),
            Token::U32(42),
            Token::MapEnd,
        ],
    );

    let mut borrowed_map = HashMap::new();
    borrowed_map.insert(&b"x"[..], 42u32);
    assert_ser_tokens(
        &C {
            t: borrowed_map.clone(),
        },
        &[
            Token::Map { len: None },
            Token::Seq { len: Some(1) },
            Token::U8(120),
            Token::SeqEnd,
            Token::U32(42),
            Token::MapEnd,
        ],
    );

    assert_de_tokens(
        &C { t: borrowed_map },
        &[
            Token::Map { len: None },
            Token::BorrowedBytes(b"x"),
            Token::U32(42),
            Token::MapEnd,
        ],
    );
}

#[test]
fn test_externally_tagged_enum_containing_flatten() {
    #[derive(Serialize, Deserialize, PartialEq, Debug)]
    enum Data {
        A {
            a: i32,
            #[serde(flatten)]
            flat: Flat,
        },
    }

    #[derive(Serialize, Deserialize, PartialEq, Debug)]
    struct Flat {
        b: i32,
    }

    let data = Data::A {
        a: 0,
        flat: Flat { b: 0 },
    };

    assert_tokens(
        &data,
        &[
            Token::NewtypeVariant {
                name: "Data",
                variant: "A",
            },
            Token::Map { len: None },
            Token::Str("a"),
            Token::I32(0),
            Token::Str("b"),
            Token::I32(0),
            Token::MapEnd,
        ],
    );
}

#[test]
fn test_adjacently_tagged_enum_bytes() {
    #[derive(Serialize, Deserialize, PartialEq, Debug)]
    #[serde(tag = "t", content = "c")]
    enum Data {
        A { a: i32 },
    }

    let data = Data::A { a: 0 };

    assert_tokens(
        &data,
        &[
            Token::Struct {
                name: "Data",
                len: 2,
            },
            Token::Str("t"),
            Token::UnitVariant {
                name: "Data",
                variant: "A",
            },
            Token::Str("c"),
            Token::Struct { name: "A", len: 1 },
            Token::Str("a"),
            Token::I32(0),
            Token::StructEnd,
            Token::StructEnd,
        ],
    );

    assert_de_tokens(
        &data,
        &[
            Token::Struct {
                name: "Data",
                len: 2,
            },
            Token::Bytes(b"t"),
            Token::UnitVariant {
                name: "Data",
                variant: "A",
            },
            Token::Bytes(b"c"),
            Token::Struct { name: "A", len: 1 },
            Token::Str("a"),
            Token::I32(0),
            Token::StructEnd,
            Token::StructEnd,
        ],
    );
}

#[test]
fn test_adjacently_tagged_enum_containing_flatten() {
    #[derive(Serialize, Deserialize, PartialEq, Debug)]
    #[serde(tag = "t", content = "c")]
    enum Data {
        A {
            a: i32,
            #[serde(flatten)]
            flat: Flat,
        },
    }

    #[derive(Serialize, Deserialize, PartialEq, Debug)]
    struct Flat {
        b: i32,
    }

    let data = Data::A {
        a: 0,
        flat: Flat { b: 0 },
    };

    assert_tokens(
        &data,
        &[
            Token::Struct {
                name: "Data",
                len: 2,
            },
            Token::Str("t"),
            Token::UnitVariant {
                name: "Data",
                variant: "A",
            },
            Token::Str("c"),
            Token::Map { len: None },
            Token::Str("a"),
            Token::I32(0),
            Token::Str("b"),
            Token::I32(0),
            Token::MapEnd,
            Token::StructEnd,
        ],
    );
}

#[test]
fn test_untagged_enum_containing_flatten() {
    #[derive(Serialize, Deserialize, PartialEq, Debug)]
    #[serde(untagged)]
    enum Data {
        A {
            a: i32,
            #[serde(flatten)]
            flat: Flat,
        },
    }

    #[derive(Serialize, Deserialize, PartialEq, Debug)]
    struct Flat {
        b: i32,
    }

    let data = Data::A {
        a: 0,
        flat: Flat { b: 0 },
    };

    assert_tokens(
        &data,
        &[
            Token::Map { len: None },
            Token::Str("a"),
            Token::I32(0),
            Token::Str("b"),
            Token::I32(0),
            Token::MapEnd,
        ],
    );
}

#[test]
fn test_partially_untagged_enum() {
    #[derive(Serialize, Deserialize, PartialEq, Debug)]
    enum Exp {
        Lambda(u32, Box<Exp>),
        #[serde(untagged)]
        App(Box<Exp>, Box<Exp>),
        #[serde(untagged)]
        Var(u32),
    }
    use Exp::*;

    let data = Lambda(0, Box::new(App(Box::new(Var(0)), Box::new(Var(0)))));
    assert_tokens(
        &data,
        &[
            Token::TupleVariant {
                name: "Exp",
                variant: "Lambda",
                len: 2,
            },
            Token::U32(0),
            Token::Tuple { len: 2 },
            Token::U32(0),
            Token::U32(0),
            Token::TupleEnd,
            Token::TupleVariantEnd,
        ],
    );
}

#[test]
fn test_partially_untagged_enum_generic() {
    trait Trait<T> {
        type Assoc;
        type Assoc2;
    }

    #[derive(Serialize, Deserialize, PartialEq, Debug)]
    enum E<A, B, C>
    where
        A: Trait<C, Assoc2 = B>,
    {
        A(A::Assoc),
        #[serde(untagged)]
        B(A::Assoc2),
    }

    impl<T> Trait<T> for () {
        type Assoc = T;
        type Assoc2 = bool;
    }

    type MyE = E<(), bool, u32>;
    use E::*;

    assert_tokens::<MyE>(&B(true), &[Token::Bool(true)]);

    assert_tokens::<MyE>(
        &A(5),
        &[
            Token::NewtypeVariant {
                name: "E",
                variant: "A",
            },
            Token::U32(5),
        ],
    );
}

#[test]
fn test_partially_untagged_enum_desugared() {
    #[derive(Serialize, Deserialize, PartialEq, Debug)]
    enum Test {
        A(u32, u32),
        B(u32),
        #[serde(untagged)]
        C(u32),
        #[serde(untagged)]
        D(u32, u32),
    }
    use Test::*;

    mod desugared {
        use super::*;
        #[derive(Serialize, Deserialize, PartialEq, Debug)]
        pub(super) enum Test {
            A(u32, u32),
            B(u32),
        }
    }
    use desugared::Test as TestTagged;

    #[derive(Serialize, Deserialize, PartialEq, Debug)]
    #[serde(untagged)]
    enum TestUntagged {
        Tagged(TestTagged),
        C(u32),
        D(u32, u32),
    }

    impl From<Test> for TestUntagged {
        fn from(test: Test) -> Self {
            match test {
                A(x, y) => TestUntagged::Tagged(TestTagged::A(x, y)),
                B(x) => TestUntagged::Tagged(TestTagged::B(x)),
                C(x) => TestUntagged::C(x),
                D(x, y) => TestUntagged::D(x, y),
            }
        }
    }

    fn assert_tokens_desugared(value: Test, tokens: &[Token]) {
        assert_tokens(&value, tokens);
        let desugared: TestUntagged = value.into();
        assert_tokens(&desugared, tokens);
    }

    assert_tokens_desugared(
        A(0, 1),
        &[
            Token::TupleVariant {
                name: "Test",
                variant: "A",
                len: 2,
            },
            Token::U32(0),
            Token::U32(1),
            Token::TupleVariantEnd,
        ],
    );

    assert_tokens_desugared(
        B(1),
        &[
            Token::NewtypeVariant {
                name: "Test",
                variant: "B",
            },
            Token::U32(1),
        ],
    );

    assert_tokens_desugared(C(2), &[Token::U32(2)]);

    assert_tokens_desugared(
        D(3, 5),
        &[
            Token::Tuple { len: 2 },
            Token::U32(3),
            Token::U32(5),
            Token::TupleEnd,
        ],
    );
}

#[test]
fn test_partially_untagged_internally_tagged_enum() {
    #[derive(Serialize, Deserialize, PartialEq, Debug)]
    #[serde(tag = "t")]
    enum Data {
        A,
        B,
        #[serde(untagged)]
        Var(u32),
    }

    let data = Data::A;

    assert_de_tokens(
        &data,
        &[
            Token::Map { len: None },
            Token::Str("t"),
            Token::Str("A"),
            Token::MapEnd,
        ],
    );

    let data = Data::Var(42);

    assert_de_tokens(&data, &[Token::U32(42)]);

    // TODO test error output
}

#[test]
fn test_partially_untagged_adjacently_tagged_enum() {
    #[derive(Serialize, Deserialize, PartialEq, Debug)]
    #[serde(tag = "t", content = "c")]
    enum Data {
        A(u32),
        B,
        #[serde(untagged)]
        Var(u32),
    }

    let data = Data::A(7);

    assert_de_tokens(
        &data,
        &[
            Token::Map { len: None },
            Token::Str("t"),
            Token::Str("A"),
            Token::Str("c"),
            Token::U32(7),
            Token::MapEnd,
        ],
    );

    let data = Data::Var(42);

    assert_de_tokens(&data, &[Token::U32(42)]);

    // TODO test error output
}

#[test]
fn test_flatten_option() {
    #[derive(Serialize, Deserialize, PartialEq, Debug)]
    struct Outer {
        #[serde(flatten)]
        inner1: Option<Inner1>,
        #[serde(flatten)]
        inner2: Option<Inner2>,
    }

    #[derive(Serialize, Deserialize, PartialEq, Debug)]
    struct Inner1 {
        inner1: i32,
    }

    #[derive(Serialize, Deserialize, PartialEq, Debug)]
    struct Inner2 {
        inner2: i32,
    }

    assert_tokens(
        &Outer {
            inner1: Some(Inner1 { inner1: 1 }),
            inner2: Some(Inner2 { inner2: 2 }),
        },
        &[
            Token::Map { len: None },
            Token::Str("inner1"),
            Token::I32(1),
            Token::Str("inner2"),
            Token::I32(2),
            Token::MapEnd,
        ],
    );

    assert_tokens(
        &Outer {
            inner1: Some(Inner1 { inner1: 1 }),
            inner2: None,
        },
        &[
            Token::Map { len: None },
            Token::Str("inner1"),
            Token::I32(1),
            Token::MapEnd,
        ],
    );

    assert_tokens(
        &Outer {
            inner1: None,
            inner2: Some(Inner2 { inner2: 2 }),
        },
        &[
            Token::Map { len: None },
            Token::Str("inner2"),
            Token::I32(2),
            Token::MapEnd,
        ],
    );

    assert_tokens(
        &Outer {
            inner1: None,
            inner2: None,
        },
        &[Token::Map { len: None }, Token::MapEnd],
    );
}

#[test]
fn test_flatten_ignored_any() {
    #[derive(Deserialize, PartialEq, Debug)]
    struct Outer {
        #[serde(flatten)]
        inner: IgnoredAny,
    }

    assert_de_tokens(
        &Outer { inner: IgnoredAny },
        &[Token::Map { len: None }, Token::MapEnd],
    );

    assert_de_tokens(
        &Outer { inner: IgnoredAny },
        &[
            Token::Struct {
                name: "DoNotMatter",
                len: 0,
            },
            Token::StructEnd,
        ],
    );
}

#[test]
fn test_transparent_struct() {
    #[derive(Serialize, Deserialize, PartialEq, Debug)]
    #[serde(transparent)]
    struct Transparent {
        #[serde(skip)]
        a: bool,
        b: u32,
        #[serde(skip)]
        c: bool,
        d: PhantomData<()>,
    }

    assert_tokens(
        &Transparent {
            a: false,
            b: 1,
            c: false,
            d: PhantomData,
        },
        &[Token::U32(1)],
    );
}

#[test]
fn test_transparent_tuple_struct() {
    #[derive(Serialize, Deserialize, PartialEq, Debug)]
    #[serde(transparent)]
    struct Transparent(
        #[serde(skip)] bool,
        u32,
        #[serde(skip)] bool,
        PhantomData<()>,
    );

    assert_tokens(&Transparent(false, 1, false, PhantomData), &[Token::U32(1)]);
}

#[test]
fn test_flatten_any_after_flatten_struct() {
    #[derive(PartialEq, Debug)]
    struct Any;

    impl<'de> Deserialize<'de> for Any {
        fn deserialize<D>(deserializer: D) -> Result<Self, D::Error>
        where
            D: Deserializer<'de>,
        {
            struct AnyVisitor;

            impl<'de> Visitor<'de> for AnyVisitor {
                type Value = Any;

                fn expecting(&self, _formatter: &mut fmt::Formatter) -> fmt::Result {
                    unimplemented!()
                }

                fn visit_map<M>(self, mut map: M) -> Result<Self::Value, M::Error>
                where
                    M: MapAccess<'de>,
                {
                    while let Some((Any, Any)) = map.next_entry()? {}
                    Ok(Any)
                }
            }

            deserializer.deserialize_any(AnyVisitor)
        }
    }

    #[derive(Deserialize, PartialEq, Debug)]
    struct Outer {
        #[serde(flatten)]
        inner: Inner,
        #[serde(flatten)]
        extra: Any,
    }

    #[derive(Deserialize, PartialEq, Debug)]
    struct Inner {
        inner: i32,
    }

    let s = Outer {
        inner: Inner { inner: 0 },
        extra: Any,
    };

    assert_de_tokens(
        &s,
        &[
            Token::Map { len: None },
            Token::Str("inner"),
            Token::I32(0),
            Token::MapEnd,
        ],
    );
}

#[test]
fn test_alias_in_flatten_context() {
    #[derive(Debug, PartialEq, Deserialize)]
    struct Outer {
        #[serde(flatten)]
        a: AliasStruct,
        b: i32,
    }

    assert_de_tokens(
        &Outer {
            a: AliasStruct {
                a1: 1,
                a2: 2,
                a4: 4,
            },
            b: 7,
        },
        &[
            Token::Struct {
                name: "Outer",
                len: 4,
            },
            Token::Str("a1"),
            Token::I32(1),
            Token::Str("a2"),
            Token::I32(2),
            Token::Str("a5"),
            Token::I32(4),
            Token::Str("b"),
            Token::I32(7),
            Token::StructEnd,
        ],
    );

    assert_de_tokens(
        &Outer {
            a: AliasStruct {
                a1: 1,
                a2: 2,
                a4: 4,
            },
            b: 7,
        },
        &[
            Token::Struct {
                name: "Outer",
                len: 4,
            },
            Token::Str("a1"),
            Token::I32(1),
            Token::Str("a2"),
            Token::I32(2),
            Token::Str("a6"),
            Token::I32(4),
            Token::Str("b"),
            Token::I32(7),
            Token::StructEnd,
        ],
    );
}

#[test]
fn test_expecting_message() {
    #[derive(Deserialize, PartialEq, Debug)]
    #[serde(expecting = "something strange...")]
    struct Unit;

    #[derive(Deserialize)]
    #[serde(expecting = "something strange...")]
    struct Newtype(bool);

    #[derive(Deserialize)]
    #[serde(expecting = "something strange...")]
    struct Tuple(u32, bool);

    #[derive(Deserialize)]
    #[serde(expecting = "something strange...")]
    struct Struct {
        #[allow(dead_code)]
        question: String,
        #[allow(dead_code)]
        answer: u32,
    }

    assert_de_tokens_error::<Unit>(
        &[Token::Str("Unit")],
        r#"invalid type: string "Unit", expected something strange..."#,
    );

    assert_de_tokens_error::<Newtype>(
        &[Token::Str("Newtype")],
        r#"invalid type: string "Newtype", expected something strange..."#,
    );

    assert_de_tokens_error::<Tuple>(
        &[Token::Str("Tuple")],
        r#"invalid type: string "Tuple", expected something strange..."#,
    );

    assert_de_tokens_error::<Struct>(
        &[Token::Str("Struct")],
        r#"invalid type: string "Struct", expected something strange..."#,
    );
}

#[test]
fn test_expecting_message_externally_tagged_enum() {
    #[derive(Deserialize)]
    #[serde(expecting = "something strange...")]
    enum Enum {
        ExternallyTagged,
    }

    assert_de_tokens_error::<Enum>(
        &[Token::Str("ExternallyTagged")],
        r#"invalid type: string "ExternallyTagged", expected something strange..."#,
    );

    // Check that #[serde(expecting = "...")] doesn't affect variant identifier error message
    assert_de_tokens_error::<Enum>(
        &[Token::Enum { name: "Enum" }, Token::Unit],
        "invalid type: unit value, expected variant identifier",
    );
}

#[test]
<<<<<<< HEAD
=======
fn test_expecting_message_internally_tagged_enum() {
    #[derive(Deserialize)]
    #[serde(tag = "tag")]
    #[serde(expecting = "something strange...")]
    enum Enum {
        InternallyTagged,
    }

    assert_de_tokens_error::<Enum>(
        &[Token::Str("InternallyTagged")],
        r#"invalid type: string "InternallyTagged", expected something strange..."#,
    );

    // Check that #[serde(expecting = "...")] doesn't affect variant identifier error message
    assert_de_tokens_error::<Enum>(
        &[Token::Map { len: None }, Token::Str("tag"), Token::Unit],
        "invalid type: unit value, expected variant identifier",
    );
}

#[test]
>>>>>>> 5fa711d7
fn test_expecting_message_adjacently_tagged_enum() {
    #[derive(Deserialize)]
    #[serde(tag = "tag", content = "content")]
    #[serde(expecting = "something strange...")]
    enum Enum {
        AdjacentlyTagged,
    }

    assert_de_tokens_error::<Enum>(
        &[Token::Str("AdjacentlyTagged")],
        r#"invalid type: string "AdjacentlyTagged", expected something strange..."#,
    );

    assert_de_tokens_error::<Enum>(
        &[Token::Map { len: None }, Token::Unit],
        r#"invalid type: unit value, expected "tag", "content", or other ignored fields"#,
    );

    // Check that #[serde(expecting = "...")] doesn't affect variant identifier error message
    assert_de_tokens_error::<Enum>(
        &[Token::Map { len: None }, Token::Str("tag"), Token::Unit],
        "invalid type: unit value, expected variant of enum Enum",
    );
}

#[test]
fn test_expecting_message_untagged_tagged_enum() {
    #[derive(Deserialize)]
    #[serde(untagged)]
    #[serde(expecting = "something strange...")]
    enum Enum {
        Untagged,
    }

    assert_de_tokens_error::<Enum>(&[Token::Str("Untagged")], "something strange...");
}

#[test]
fn test_expecting_message_identifier_enum() {
    #[derive(Deserialize)]
    #[serde(field_identifier)]
    #[serde(expecting = "something strange...")]
    enum FieldEnum {
        Field,
    }

    #[derive(Deserialize)]
    #[serde(variant_identifier)]
    #[serde(expecting = "something strange...")]
    enum VariantEnum {
        Variant,
    }

    assert_de_tokens_error::<FieldEnum>(
        &[Token::Unit],
        "invalid type: unit value, expected something strange...",
    );

    assert_de_tokens_error::<FieldEnum>(
        &[
            Token::Enum { name: "FieldEnum" },
            Token::Str("Unknown"),
            Token::None,
        ],
        "invalid type: map, expected something strange...",
    );

    assert_de_tokens_error::<VariantEnum>(
        &[Token::Unit],
        "invalid type: unit value, expected something strange...",
    );

    assert_de_tokens_error::<VariantEnum>(
        &[
            Token::Enum {
                name: "VariantEnum",
            },
            Token::Str("Unknown"),
            Token::None,
        ],
        "invalid type: map, expected something strange...",
    );
}

mod flatten {
    use super::*;

    mod enum_ {
        use super::*;

        mod externally_tagged {
            use super::*;
            use std::iter::FromIterator;

            #[derive(Debug, PartialEq, Serialize, Deserialize)]
            struct Flatten {
                #[serde(flatten)]
                data: Enum,

                #[serde(flatten)]
                extra: HashMap<String, String>,
            }

            #[derive(Debug, PartialEq, Serialize, Deserialize)]
            enum Enum {
                Newtype(HashMap<String, String>),
                Tuple(u32, u32),
                Struct { index: u32, value: u32 },
            }

            #[test]
            fn newtype() {
                assert_tokens(
                    &Flatten {
                        data: Enum::Newtype(HashMap::from_iter([("key".into(), "value".into())])),
                        extra: HashMap::from_iter([("extra_key".into(), "extra value".into())]),
                    },
                    &[
                        Token::Map { len: None },
                        Token::Str("Newtype"), // variant
                        Token::Map { len: Some(1) },
                        Token::Str("key"),
                        Token::Str("value"),
                        Token::MapEnd,
                        Token::Str("extra_key"),
                        Token::Str("extra value"),
                        Token::MapEnd,
                    ],
                );
            }

            // Reaches crate::private::de::content::VariantDeserializer::tuple_variant
            // Content::Seq case
            // via FlatMapDeserializer::deserialize_enum
            #[test]
            fn tuple() {
                assert_tokens(
                    &Flatten {
                        data: Enum::Tuple(0, 42),
                        extra: HashMap::from_iter([("extra_key".into(), "extra value".into())]),
                    },
                    &[
                        Token::Map { len: None },
                        Token::Str("Tuple"), // variant
                        Token::Seq { len: Some(2) },
                        Token::U32(0),
                        Token::U32(42),
                        Token::SeqEnd,
                        Token::Str("extra_key"),
                        Token::Str("extra value"),
                        Token::MapEnd,
                    ],
                );
            }

            // Reaches crate::private::de::content::VariantDeserializer::struct_variant
            // Content::Seq case
            // via FlatMapDeserializer::deserialize_enum
            #[test]
            fn struct_from_seq() {
                assert_de_tokens(
                    &Flatten {
                        data: Enum::Struct {
                            index: 0,
                            value: 42,
                        },
                        extra: HashMap::from_iter([("extra_key".into(), "extra value".into())]),
                    },
                    &[
                        Token::Map { len: None },
                        Token::Str("Struct"), // variant
                        Token::Seq { len: Some(2) },
                        Token::U32(0),  // index
                        Token::U32(42), // value
                        Token::SeqEnd,
                        Token::Str("extra_key"),
                        Token::Str("extra value"),
                        Token::MapEnd,
                    ],
                );
            }

            // Reaches crate::private::de::content::VariantDeserializer::struct_variant
            // Content::Map case
            // via FlatMapDeserializer::deserialize_enum
            #[test]
            fn struct_from_map() {
                assert_tokens(
                    &Flatten {
                        data: Enum::Struct {
                            index: 0,
                            value: 42,
                        },
                        extra: HashMap::from_iter([("extra_key".into(), "extra value".into())]),
                    },
                    &[
                        Token::Map { len: None },
                        Token::Str("Struct"), // variant
                        Token::Struct {
                            len: 2,
                            name: "Struct",
                        },
                        Token::Str("index"),
                        Token::U32(0),
                        Token::Str("value"),
                        Token::U32(42),
                        Token::StructEnd,
                        Token::Str("extra_key"),
                        Token::Str("extra value"),
                        Token::MapEnd,
                    ],
                );
            }
        }

        mod adjacently_tagged {
            use super::*;

            #[derive(Debug, PartialEq, Serialize, Deserialize)]
            struct Flatten {
                outer: u32,

                #[serde(flatten)]
                data: NewtypeWrapper,
            }

            #[derive(Debug, PartialEq, Serialize, Deserialize)]
            struct NewtypeWrapper(pub Enum);

            #[derive(Debug, PartialEq, Serialize, Deserialize)]
            #[serde(tag = "tag", content = "content")]
            enum Enum {
                Newtype(NewtypeVariant),
                Struct { index: u32, value: u32 },
            }

            #[derive(Debug, PartialEq, Serialize, Deserialize)]
            struct NewtypeVariant {
                value: u32,
            }

            #[test]
            fn struct_() {
                assert_tokens(
                    &Flatten {
                        outer: 42,
                        data: NewtypeWrapper(Enum::Struct {
                            index: 0,
                            value: 42,
                        }),
                    },
                    &[
                        Token::Map { len: None },
                        Token::Str("outer"),
                        Token::U32(42),
                        Token::Str("tag"),
                        Token::UnitVariant {
                            name: "Enum",
                            variant: "Struct",
                        },
                        Token::Str("content"),
                        Token::Struct {
                            len: 2,
                            name: "Struct",
                        },
                        Token::Str("index"),
                        Token::U32(0),
                        Token::Str("value"),
                        Token::U32(42),
                        Token::StructEnd,
                        Token::MapEnd,
                    ],
                );
            }

            #[test]
            fn newtype() {
                assert_tokens(
                    &Flatten {
                        outer: 42,
                        data: NewtypeWrapper(Enum::Newtype(NewtypeVariant { value: 23 })),
                    },
                    &[
                        Token::Map { len: None },
                        Token::Str("outer"),
                        Token::U32(42),
                        Token::Str("tag"),
                        Token::UnitVariant {
                            name: "Enum",
                            variant: "Newtype",
                        },
                        Token::Str("content"),
                        Token::Struct {
                            len: 1,
                            name: "NewtypeVariant",
                        },
                        Token::Str("value"),
                        Token::U32(23),
                        Token::StructEnd,
                        Token::MapEnd,
                    ],
                );
            }
        }

        mod internally_tagged {
            use super::*;

            #[test]
            fn structs() {
                #[derive(Debug, PartialEq, Serialize, Deserialize)]
                struct Flatten {
                    #[serde(flatten)]
                    x: X,
                    #[serde(flatten)]
                    y: Y,
                }

                #[derive(Debug, PartialEq, Serialize, Deserialize)]
                #[serde(tag = "typeX")]
                enum X {
                    A { a: i32 },
                    B { b: i32 },
                }

                #[derive(Debug, PartialEq, Serialize, Deserialize)]
                #[serde(tag = "typeY")]
                enum Y {
                    C { c: i32 },
                    D { d: i32 },
                }

                assert_tokens(
                    &Flatten {
                        x: X::B { b: 1 },
                        y: Y::D { d: 2 },
                    },
                    &[
                        Token::Map { len: None },
                        Token::Str("typeX"),
                        Token::Str("B"),
                        Token::Str("b"),
                        Token::I32(1),
                        Token::Str("typeY"),
                        Token::Str("D"),
                        Token::Str("d"),
                        Token::I32(2),
                        Token::MapEnd,
                    ],
                );
            }

            #[test]
            fn unit_enum_with_unknown_fields() {
                #[derive(Debug, PartialEq, Deserialize)]
                struct Flatten {
                    #[serde(flatten)]
                    x: X,
                    #[serde(flatten)]
                    y: Y,
                }

                #[derive(Debug, PartialEq, Deserialize)]
                #[serde(tag = "typeX")]
                enum X {
                    A,
                }

                #[derive(Debug, PartialEq, Deserialize)]
                #[serde(tag = "typeY")]
                enum Y {
                    B { c: u32 },
                }

                assert_de_tokens(
                    &Flatten {
                        x: X::A,
                        y: Y::B { c: 0 },
                    },
                    &[
                        Token::Map { len: None },
                        Token::Str("typeX"),
                        Token::Str("A"),
                        Token::Str("typeY"),
                        Token::Str("B"),
                        Token::Str("c"),
                        Token::I32(0),
                        Token::MapEnd,
                    ],
                );
            }
        }

        mod untagged {
            use super::*;

            #[derive(Debug, PartialEq, Serialize, Deserialize)]
            struct Flatten {
                #[serde(flatten)]
                data: Enum,
            }

            #[derive(Debug, PartialEq, Serialize, Deserialize)]
            #[serde(untagged)]
            enum Enum {
                Struct { a: i32 },
            }

            #[test]
            fn struct_() {
                assert_tokens(
                    &Flatten {
                        data: Enum::Struct { a: 0 },
                    },
                    &[
                        Token::Map { len: None },
                        Token::Str("a"),
                        Token::I32(0),
                        Token::MapEnd,
                    ],
                );
            }
        }
    }
}<|MERGE_RESOLUTION|>--- conflicted
+++ resolved
@@ -2674,30 +2674,6 @@
 }
 
 #[test]
-<<<<<<< HEAD
-=======
-fn test_expecting_message_internally_tagged_enum() {
-    #[derive(Deserialize)]
-    #[serde(tag = "tag")]
-    #[serde(expecting = "something strange...")]
-    enum Enum {
-        InternallyTagged,
-    }
-
-    assert_de_tokens_error::<Enum>(
-        &[Token::Str("InternallyTagged")],
-        r#"invalid type: string "InternallyTagged", expected something strange..."#,
-    );
-
-    // Check that #[serde(expecting = "...")] doesn't affect variant identifier error message
-    assert_de_tokens_error::<Enum>(
-        &[Token::Map { len: None }, Token::Str("tag"), Token::Unit],
-        "invalid type: unit value, expected variant identifier",
-    );
-}
-
-#[test]
->>>>>>> 5fa711d7
 fn test_expecting_message_adjacently_tagged_enum() {
     #[derive(Deserialize)]
     #[serde(tag = "tag", content = "content")]
